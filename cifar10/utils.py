--- conflicted
+++ resolved
@@ -4,17 +4,10 @@
 import torch.optim as optim
 from torchvision import models
 from torchvision import datasets
-<<<<<<< HEAD
-from torchvision.transforms import CenterCrop, Compose, ToTensor, Normalize, Pad, RandomCrop, RandomHorizontalFlip, RandomErasing, Resize
-
-from vit import VisionTransformer
-import PIL
-=======
 import torchvision.transforms as T
 
 from vit import VisionTransformer, vit_b16
 
->>>>>>> 326a8e5f
 
 mean_vals = (0.485, 0.456, 0.406)
 std_vals = (0.229, 0.224, 0.225)
@@ -22,26 +15,6 @@
 
 cifar10_train_transform = T.Compose(
     [
-<<<<<<< HEAD
-        Pad(4),
-        Resize(232, PIL.Image.BICUBIC),
-        CenterCrop(224),
-        RandomHorizontalFlip(),
-        ToTensor(),
-        Normalize((0.485, 0.456, 0.406), (0.229, 0.224, 0.225)),
-        RandomErasing(p=0.5, scale=(0.05, 0.33), value=0)
-    ]
-)
-
-cifar10_test_transform = Compose(
-    [ 
-        Resize(232, PIL.Image.BICUBIC),
-        CenterCrop(224),
-        ToTensor(),
-        Normalize((0.485, 0.456, 0.406),(0.229, 0.224, 0.225)),
-    ]
-)
-=======
         T.Pad(4),
         T.RandomCrop(32, fill=128),
         T.RandomHorizontalFlip(),
@@ -83,7 +56,6 @@
         T.ToTensor(),
         T.Normalize(mean_vals, std_vals),   
     ])
->>>>>>> 326a8e5f
 
 
 def get_train_test_datasets(path, rescale_size=None, rand_aug=None, with_erasing=False):
