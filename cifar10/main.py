from pathlib import Path
from datetime import datetime

import fire

import torch
import torch.nn as nn
import torch.optim as optim
from torch.cuda.amp import GradScaler, autocast

import ignite
import ignite.distributed as idist
from ignite.engine import Events, Engine, create_supervised_evaluator
from ignite.metrics import Accuracy, Loss
from ignite.handlers import Checkpoint, DiskSaver
from ignite.utils import manual_seed, setup_logger

from ignite.contrib.engines import common
from ignite.contrib.handlers import PiecewiseLinear, ProgressBar

import utils


def training(local_rank, config):

    rank = idist.get_rank()
    manual_seed(config["seed"] + rank)
    device = idist.device()

    output_path = logger_filepath = config["output_path"]
    if rank == 0:
        now = datetime.now().strftime("%Y%m%d-%H%M%S")

        folder_name = f"{config['model']}_backend-{idist.backend()}-{idist.get_world_size()}_{now}"
        output_path = Path(output_path) / folder_name
        if not output_path.exists():
            output_path.mkdir(parents=True)
        config["output_path"] = output_path.as_posix()

        if "cuda" in device.type:
            config["cuda device name"] = torch.cuda.get_device_name(local_rank)

        logger_filepath = (output_path / "logs").as_posix()

    logger = setup_logger(name="CIFAR10-Training", filepath=logger_filepath, distributed_rank=local_rank)

    log_basic_info(logger, config)

    # Setup dataflow, model, optimizer, criterion
    train_loader, test_loader = get_dataflow(config)

    config["num_iters_per_epoch"] = len(train_loader)
    model, optimizer, criterion, lr_scheduler = initialize(config)

    logger.info(f"# model parameters (M): {sum([m.numel() for m in model.parameters()]) * 1e-6}")

    # Create trainer for current task
    trainer = create_trainer(model, optimizer, criterion, lr_scheduler, train_loader.sampler, config, logger)

    # Let's now setup evaluator engine to perform model's validation and compute metrics
    metrics = {
        "accuracy": Accuracy(),
        "loss": Loss(criterion),
    }

    # We define two evaluators as they wont have exactly similar roles:
    # - `evaluator` will save the best model based on validation score
    evaluator = create_supervised_evaluator(model, metrics=metrics, device=device, non_blocking=True)
    train_evaluator = create_supervised_evaluator(model, metrics=metrics, device=device, non_blocking=True)

    if config["with_pbar"] and rank == 0:
        ProgressBar(desc="Evaluation (train)", persist=False).attach(train_evaluator)
        ProgressBar(desc="Evaluation (val)", persist=False).attach(evaluator)

    def run_validation(engine):
        epoch = trainer.state.epoch
        with autocast(enabled=config["with_amp"]):
            state = train_evaluator.run(train_loader)
        log_metrics(logger, epoch, state.times["COMPLETED"], "Train", state.metrics)
        with autocast(enabled=config["with_amp"]):
            state = evaluator.run(test_loader)
        log_metrics(logger, epoch, state.times["COMPLETED"], "Test", state.metrics)

    ev = Events.EPOCH_COMPLETED(every=config["validate_every"]) | Events.COMPLETED
    trainer.add_event_handler(ev, run_validation)

    if rank == 0:
        # Setup TensorBoard logging on trainer and evaluators. Logged values are:
        #  - Training metrics, e.g. running average loss values
        #  - Learning rate
        #  - Evaluation train/test metrics
        evaluators = {"training": train_evaluator, "test": evaluator}
        tb_logger = common.setup_tb_logging(output_path, trainer, optimizer, evaluators=evaluators)

    # Store 1 best model by validation accuracy:
    common.gen_save_best_models_by_val_score(
        save_handler=DiskSaver(config["output_path"], require_empty=False),
        evaluator=evaluator,
        models={"model": model},
        metric_name="accuracy",
        n_saved=1,
        trainer=trainer,
        tag="test",
    )

    try:
        trainer.run(train_loader, max_epochs=config["num_epochs"])
    except Exception as e:
        import traceback

        print(traceback.format_exc())

    if rank == 0:
        tb_logger.close()


def run(
    seed=543,
    data_path="/tmp/cifar10",
    output_path="/tmp/output-cifar10/",
<<<<<<< HEAD
    model="vit_b3_224x244",
=======
    model="vit_tiny_patch4_32x32",
    rescale_size=None,
    rand_aug=None,
    with_erasing=False,
>>>>>>> 326a8e5f
    optimizer="adam",
    batch_size=128,
    weight_decay=1e-4,
    num_workers=4,
    num_epochs=200,
    learning_rate=0.001,
    num_warmup_epochs=0,
    validate_every=3,
    checkpoint_every=1000,
    backend=None,
    resume_from=None,
    nproc_per_node=None,
    with_pbar=False,
    with_amp=False,
    rescaled_size=None,
    **spawn_kwargs,
):
    """Main entry to train an model on CIFAR10 dataset.

    Args:
        seed (int): random state seed to set. Default, 543.
        data_path (str): input dataset path. Default, "/tmp/cifar10".
        output_path (str): output path. Default, "/tmp/output-cifar10".
        model (str): model name (from torchvision) to setup model to train. Default, "resnet18".
        batch_size (int): total batch size. Default, 512.
        optimizer (str): optimizer name. Possible values: "sgd", "adam", "adamw". Default, "adam".
        weight_decay (float): weight decay. Default, 1e-4.
        num_workers (int): number of workers in the data loader. Default, 12.
        num_epochs (int): number of epochs to train the model. Default, 24.
        learning_rate (float): peak of piecewise linear learning rate scheduler. Default, 0.4.
        num_warmup_epochs (int): number of warm-up epochs before learning rate decay. Default, 4.
        validate_every (int): run model's validation every ``validate_every`` epochs. Default, 3.
        checkpoint_every (int): store training checkpoint every ``checkpoint_every`` iterations. Default, 200.
        backend (str, optional): backend to use for distributed configuration. Possible values: None, "nccl", "xla-tpu",
            "gloo" etc. Default, None.
        nproc_per_node (int, optional): optional argument to setup number of processes per node. It is useful,
            when main python process is spawning training as child processes.
        resume_from (str, optional): path to checkpoint to use to resume the training from. Default, None.
        with_pbar(bool): if True adds a progress bar on training iterations.
        with_amp(bool): if True uses torch native AMP
        rescaled_size (int, optional): if provided then input image will be rescaled to that value.
        **spawn_kwargs: Other kwargs to spawn run in child processes: master_addr, master_port, node_rank, nnodes

    """
    # catch all local parameters
    config = locals()
    config.update(config["spawn_kwargs"])
    del config["spawn_kwargs"]

    spawn_kwargs["nproc_per_node"] = nproc_per_node

    with idist.Parallel(backend=backend, **spawn_kwargs) as parallel:

        parallel.run(training, config)


def get_dataflow(config):
    # - Get train/test datasets
    if idist.get_rank() > 0:
        # Ensure that only rank 0 download the dataset
        idist.barrier()

    train_dataset, test_dataset = utils.get_train_test_datasets(
        config["data_path"], **{k: config[k] for k in ["rescale_size", "rand_aug", "with_erasing"]}
    )

    if idist.get_rank() == 0:
        # Ensure that only rank 0 download the dataset
        idist.barrier()

    # Setup data loader also adapted to distributed config: nccl, gloo, xla-tpu
    train_loader = idist.auto_dataloader(
        train_dataset, batch_size=config["batch_size"], num_workers=config["num_workers"], shuffle=True, drop_last=True,
    )

    test_loader = idist.auto_dataloader(
        test_dataset, batch_size=2 * config["batch_size"], num_workers=config["num_workers"], shuffle=False,
    )
    return train_loader, test_loader


def initialize(config):
    model = utils.get_model(config["model"])
    # Adapt model for distributed backend if provided
    model = idist.auto_model(model)

    optimizer = utils.get_optimizer(
        config["optimizer"], model, learning_rate=config["learning_rate"], weight_decay=config["weight_decay"]
    )
    # Adapt optimizer for distributed backend if provided
    optimizer = idist.auto_optim(optimizer)
    criterion = nn.CrossEntropyLoss().to(idist.device())

    le = config["num_iters_per_epoch"]
    milestones_values = [
        (0, 0.0),
        (le * config["num_warmup_epochs"], config["learning_rate"]),
        (le * config["num_epochs"], 0.0),
    ]
    lr_scheduler = PiecewiseLinear(optimizer, param_name="lr", milestones_values=milestones_values)

    return model, optimizer, criterion, lr_scheduler


def log_metrics(logger, epoch, elapsed, tag, metrics):
    metrics_output = "\n".join([f"\t{k}: {v}" for k, v in metrics.items()])
    logger.info(f"\nEpoch {epoch} - Evaluation time (seconds): {elapsed:.2f} - {tag} metrics:\n {metrics_output}")


def log_basic_info(logger, config):
    logger.info(f"Train {config['model']} on CIFAR10")
    logger.info(f"- PyTorch version: {torch.__version__}")
    logger.info(f"- Ignite version: {ignite.__version__}")
    if torch.cuda.is_available():
        # explicitly import cudnn as
        # torch.backends.cudnn can not be pickled with hvd spawning procs
        from torch.backends import cudnn

        logger.info(f"- GPU Device: {torch.cuda.get_device_name(idist.get_local_rank())}")
        logger.info(f"- CUDA version: {torch.version.cuda}")
        logger.info(f"- CUDNN version: {cudnn.version()}")

    logger.info("\n")
    logger.info("Configuration:")
    for key, value in config.items():
        logger.info(f"\t{key}: {value}")
    logger.info("\n")

    if idist.get_world_size() > 1:
        logger.info("\nDistributed setting:")
        logger.info(f"\tbackend: {idist.backend()}")
        logger.info(f"\tworld size: {idist.get_world_size()}")
        logger.info("\n")


def create_trainer(model, optimizer, criterion, lr_scheduler, train_sampler, config, logger):

    device = idist.device()

    # Setup Ignite trainer:
    # - let's define training step
    # - add other common handlers:
    #    - TerminateOnNan,
    #    - handler to setup learning rate scheduling,
    #    - ModelCheckpoint
    #    - RunningAverage` on `train_step` output
    #    - Two progress bars on epochs and optionally on iterations

    scaler = GradScaler(enabled=config["with_amp"])

    def train_step(engine, batch):

        x, y = batch[0], batch[1]

        if x.device != device:
            x = x.to(device, non_blocking=True)
            y = y.to(device, non_blocking=True)

        model.train()

        with autocast(enabled=config["with_amp"]):
            y_pred = model(x)
            loss = criterion(y_pred, y)

        optimizer.zero_grad()
        scaler.scale(loss).backward()

        if idist.backend() == "horovod":
            optimizer.synchronize()
            with optimizer.skip_synchronize():
                scaler.step(optimizer)
                scaler.update()
        else:
            scaler.step(optimizer)
            scaler.update()

        return {
            "batch loss": loss.item(),
        }

    trainer = Engine(train_step)
    trainer.logger = logger

    if config["with_pbar"] and idist.get_rank() == 0:
        ProgressBar().attach(trainer)

    to_save = {"trainer": trainer, "model": model, "optimizer": optimizer, "lr_scheduler": lr_scheduler}
    metric_names = [
        "batch loss",
    ]

    common.setup_common_training_handlers(
        trainer=trainer,
        train_sampler=train_sampler,
        to_save=to_save,
        save_every_iters=config["checkpoint_every"],
        save_handler=DiskSaver(config["output_path"], require_empty=False),
        lr_scheduler=lr_scheduler,
        output_names=metric_names,
        with_pbars=False,
        clear_cuda_cache=False,
    )

    resume_from = config["resume_from"]
    if resume_from is not None:
        checkpoint_fp = Path(resume_from)
        assert checkpoint_fp.exists(), f"Checkpoint '{checkpoint_fp.as_posix()}' is not found"
        logger.info(f"Resume from a checkpoint: {checkpoint_fp.as_posix()}")
        checkpoint = torch.load(checkpoint_fp.as_posix(), map_location="cpu")
        Checkpoint.load_objects(to_load=to_save, checkpoint=checkpoint)

    return trainer


if __name__ == "__main__":
    fire.Fire({"run": run})<|MERGE_RESOLUTION|>--- conflicted
+++ resolved
@@ -118,14 +118,10 @@
     seed=543,
     data_path="/tmp/cifar10",
     output_path="/tmp/output-cifar10/",
-<<<<<<< HEAD
-    model="vit_b3_224x244",
-=======
     model="vit_tiny_patch4_32x32",
     rescale_size=None,
     rand_aug=None,
     with_erasing=False,
->>>>>>> 326a8e5f
     optimizer="adam",
     batch_size=128,
     weight_decay=1e-4,
